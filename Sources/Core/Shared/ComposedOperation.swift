//
//  ComposedOperation.swift
//  Operations
//
//  Created by Daniel Thorpe on 28/08/2015.
//  Copyright © 2015 Daniel Thorpe. All rights reserved.
//

import Foundation

<<<<<<< HEAD
/**
 Allows a `NSOperation` to be composed inside an `Operation`. This
 is very handy for applying `Operation` level features such as
 conditions and observers to `NSOperation` instances.
*/
public class ComposedOperation<Composed: NSOperation>: GatedOperation<Composed> {

    /**
    Designated initializer.
    
    - parameter operation: The composed operation, must be a `NSOperation` subclass.
    */
    public init(operation: Composed) {
        super.init(operation: operation, gate: { true })
=======
public class ComposedOperation<O: NSOperation>: Operation, OperationDidFinishObserver {

    public let operation: O
    private var target: Operation? = nil

    public required init(operation: O) {
        self.operation = operation
        super.init()
        name = "Composed Operation<\(operation.dynamicType)>"

    }

    public override func cancel() {
        operation.cancel()
        super.cancel()
>>>>>>> 19f3c4f6
    }

    public override func execute() {
        addOperation(operation as? Operation ?? GroupOperation(operations: [operation]))
    }

    internal func addOperation(operation: Operation) {
        target = operation
        operation.addObserver(self)
        produceOperation(operation)
    }

    public func operationDidFinish(operation: Operation, errors: [ErrorType]) {
        if operation == target {
            finish(errors)
        }
    }
}
<|MERGE_RESOLUTION|>--- conflicted
+++ resolved
@@ -8,22 +8,6 @@
 
 import Foundation
 
-<<<<<<< HEAD
-/**
- Allows a `NSOperation` to be composed inside an `Operation`. This
- is very handy for applying `Operation` level features such as
- conditions and observers to `NSOperation` instances.
-*/
-public class ComposedOperation<Composed: NSOperation>: GatedOperation<Composed> {
-
-    /**
-    Designated initializer.
-    
-    - parameter operation: The composed operation, must be a `NSOperation` subclass.
-    */
-    public init(operation: Composed) {
-        super.init(operation: operation, gate: { true })
-=======
 public class ComposedOperation<O: NSOperation>: Operation, OperationDidFinishObserver {
 
     public let operation: O
@@ -39,7 +23,6 @@
     public override func cancel() {
         operation.cancel()
         super.cancel()
->>>>>>> 19f3c4f6
     }
 
     public override func execute() {
