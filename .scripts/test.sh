#!/usr/bin/env bash
source /usr/local/opt/chruby/share/chruby/chruby.sh
chruby ruby
<<<<<<< HEAD
bundle update && bundle exec fastlane test

#bundle update
#set -o pipefail && bundle exec xcodebuild -project "Operations.xcodeproj" -scheme "Operations" -destination "platform=iOS Simulator,name=iPhone 6,OS=8.4" test | xcpretty -c
=======
bundle update && bundle exec fastlane test
>>>>>>> 35b50427
<|MERGE_RESOLUTION|>--- conflicted
+++ resolved
@@ -1,11 +1,4 @@
 #!/usr/bin/env bash
 source /usr/local/opt/chruby/share/chruby/chruby.sh
 chruby ruby
-<<<<<<< HEAD
-bundle update && bundle exec fastlane test
-
-#bundle update
-#set -o pipefail && bundle exec xcodebuild -project "Operations.xcodeproj" -scheme "Operations" -destination "platform=iOS Simulator,name=iPhone 6,OS=8.4" test | xcpretty -c
-=======
-bundle update && bundle exec fastlane test
->>>>>>> 35b50427
+bundle update && bundle exec fastlane test