//
//  Operation.swift
//  YapDB
//
//  Created by Daniel Thorpe on 25/06/2015.
//  Copyright (c) 2015 Daniel Thorpe. All rights reserved.
//

import Foundation

public class Operation: NSOperation {

    private enum State: Int, Comparable {

        // The initial state
        case Initialized

        // Ready to begin evaluating conditions
        case Pending

        // Is evaluating conditions
        case EvaluatingConditions

        // Conditions have been satisfied, ready to execute
        case Ready

        // It is executing
        case Executing

        // Execution has completed, but not yet notified queue
        case Finishing

        // The operation has finished.
        case Finished

        func canTransitionToState(other: State) -> Bool {
            switch (self, other) {
            case (.Initialized, .Pending),
                (.Pending, .EvaluatingConditions),
                (.EvaluatingConditions, .Ready),
                (.Ready, .Executing),
                (.Ready, .Finishing),
                (.Executing, .Finishing),
                (.Finishing, .Finished):
                return true

            default:
                return false
            }
        }
    }

    private struct ProtectedState {
        var state: State = .Initialized
    }

    // use the KVO mechanism to indicate that changes to "state" affect other properties as well
    class func keyPathsForValuesAffectingIsReady() -> Set<NSObject> {
        return ["state"]
    }

    class func keyPathsForValuesAffectingIsExecuting() -> Set<NSObject> {
        return ["state"]
    }

    class func keyPathsForValuesAffectingIsFinished() -> Set<NSObject> {
        return ["state"]
    }

    class func keyPathsForValuesAffectingIsCancelled() -> Set<NSObject> {
        return ["state"]
    }

    private var protected = Protector(ProtectedState())


    private var _state = State.Initialized
    private var _internalErrors = [ErrorType]()

    private(set) var conditions = [OperationCondition]()
    private(set) var observers = [OperationObserver]()

    private var state: State {
        get {
            return protected.read { $0.state }
        }
        set (newState) {
            willChangeValueForKey("state")

            protected.write { (inout protected: ProtectedState) in

                switch (protected.state, newState) {
                case (.Finished, _):
                    break
                default:
                    assert(protected.state != newState, "Attempting to perform illegal cyclic state transition.")
                    protected.state = newState
                }
            }

            didChangeValueForKey("state")
        }
    }

    public var errors: [ErrorType] {
        return _internalErrors
    }

    public var failed: Bool {
        return errors.count > 0
    }

    public override var ready: Bool {
        switch state {

        case .Initialized:
            // If the operation is cancelled, isReady should return true
            return cancelled

        case .Pending:
            // If the operation is cancelled, isReady should return true
            if cancelled {
                return true
            }

            if super.ready {
                evaluateConditions()
            }

            // Until conditions have been evaluated, we're not ready
            return false

        case .Ready:
            return super.ready || cancelled

        default:
            return false
        }
    }

    var userInitiated: Bool {
        get {
            return qualityOfService == .UserInitiated
        }
        set {
            assert(state < .Executing, "Cannot modify userInitiated after execution has begun.")
            qualityOfService = newValue ? .UserInitiated : .Default
        }
    }

    public override var executing: Bool {
        return state == .Executing
    }
    
    public override var finished: Bool {
        return state == .Finished
    }

    /**
    Indicates that the Operation can now begin to evaluate readiness conditions,
    if appropriate.
    */
    func willEnqueue() {
        state = .Pending
    }

    private func evaluateConditions() {
        assert(state == .Pending && cancelled == false, "\(__FUNCTION__) was called out of order.")
        state = .EvaluatingConditions
        OperationConditionEvaluator.evaluate(conditions, operation: self) { errors in
            self._internalErrors.appendContentsOf(errors)
            self.state = .Ready
        }
    }

    // MARK: - Conditions

    public func addCondition(condition: OperationCondition) {
        assert(state < .Executing, "Cannot modify conditions after execution has begun, current state: \(state).")
        conditions.append(condition)
    }

    // MARK: - Observers

    public func addObserver(observer: OperationObserver) {
        assert(state < .Executing, "Cannot modify observers after execution has begun, current state: \(state).")
        observers.append(observer)
    }
    
    public override func addDependency(operation: NSOperation) {
        assert(state <= .Executing, "Dependencies cannot be modified after execution has begun, current state: \(state).")        
        super.addDependency(operation)
    }

    // MARK: - Execution and Cancellation
    
    public override final func start() {
        // NSOperation.start() has important logic which shouldn't be bypassed
        super.start()

        // If the operation has been cancelled, we still need to enter the finished state
        if cancelled {
            finish()
        }
    }

    public override final func main() {
        assert(state == .Ready, "This operation must be performed on an operation queue, current state: \(state).")

        if _internalErrors.isEmpty && !cancelled {
            state = .Executing
            observers.forEach { $0.operationDidStart(self) }
            execute()
        }
        else {
            finish()
        }
    }

    /**
    Subclasses should override this method to perform their specialized task.
    They must call a finish methods in order to complete.
    */
    public func execute() {
        print("\(self.dynamicType) must override `execute()`.", terminator: "")
        
        finish()
    }

    public func cancelWithError(error: ErrorType? = .None) {
        if let error = error {
            _internalErrors.append(error)
        }
        
        cancel()
    }
    
    public final func produceOperation(operation: NSOperation) {
        observers.forEach { $0.operation(self, didProduceOperation: operation) }
    }
    
    // MARK: Finishing
    
    /**
    A private property to ensure we only notify the observers once that the
    operation has finished.
    */
    private var hasFinishedAlready = false

    /**
    Finish method which must be called eventually after an operation has
    begun executing.
    */
    final public func finish(errors: [ErrorType] = []) {
        if !hasFinishedAlready {
            hasFinishedAlready = true
            state = .Finishing

            _internalErrors.extend(errors)
            finished(_internalErrors)
            
<<<<<<< HEAD
            let combinedErrors = _internalErrors + errors
            if !combinedErrors.isEmpty {
                // Allow dependent tasks to be cancelled using NoCancelledCondition
                cancel()
            }
            finished(combinedErrors)
            
            observers.forEach { $0.operationDidFinish(self, errors: combinedErrors) }
=======
            observers.map { $0.operationDidFinish(self, errors: self._internalErrors) }
>>>>>>> b77d506a
            
            state = .Finished
        }
    }
    
    /**
    Convenience method to simplify finishing when there is only one error.
    */
    final public func finish(error: ErrorType?) {
        if let error = error {
            finish([error])
        }
        else {
            finish()
        }
    }

    /**
    Subclasses may override `finished(_:)` if they wish to react to the operation
    finishing with errors.
    */
    public func finished(errors: [ErrorType]) {
        // No op.
    }
    
    public override func waitUntilFinished() {
        /**
        To promote best practices, where waiting is never the correct thing to do,
        we will crash the app if this is called. Instead use discrete operations and
        dependencies, or groups, or semaphores or even NSLocking.
        */
        fatalError("Waiting on operations is an anti-pattern. Remove this ONLY if you're absolutely sure there is No Other Way™. Post a question in https://github.com/danthorpe/Operations if you are unsure.")
    }
}


private func <(lhs: Operation.State, rhs: Operation.State) -> Bool {
    return lhs.rawValue < rhs.rawValue
}

private func ==(lhs: Operation.State, rhs: Operation.State) -> Bool {
    return lhs.rawValue == rhs.rawValue
}

extension Operation.State: CustomDebugStringConvertible, CustomStringConvertible {

    var description: String {
        switch self {
        case .Initialized:          return "Initialized"
        case .Pending:              return "Pending"
        case .EvaluatingConditions: return "EvaluatingConditions"
        case .Ready:                return "Ready"
        case .Executing:            return "Executing"
        case .Finishing:            return "Finishing"
        case .Finished:             return "Finished"
        }
    }

    var debugDescription: String {
        return "state: \(description)"
    }
}

extension NSOperation {

    /// Chain completion blocks
    public func addCompletionBlock(block: Void -> Void) {
        if let existing = completionBlock {
            completionBlock = {
                existing()
                block()
            }
        }
        else {
            completionBlock = block
        }
    }
    
    /// Add multiple depdendencies to the operation.
    func addDependencies(dependencies: [NSOperation]) {
        for d in dependencies { self.addDependency(d) }
    }
}

<|MERGE_RESOLUTION|>--- conflicted
+++ resolved
@@ -256,21 +256,10 @@
             hasFinishedAlready = true
             state = .Finishing
 
-            _internalErrors.extend(errors)
+            _internalErrors.appendContentsOf(errors)
             finished(_internalErrors)
             
-<<<<<<< HEAD
-            let combinedErrors = _internalErrors + errors
-            if !combinedErrors.isEmpty {
-                // Allow dependent tasks to be cancelled using NoCancelledCondition
-                cancel()
-            }
-            finished(combinedErrors)
-            
-            observers.forEach { $0.operationDidFinish(self, errors: combinedErrors) }
-=======
-            observers.map { $0.operationDidFinish(self, errors: self._internalErrors) }
->>>>>>> b77d506a
+            observers.forEach { $0.operationDidFinish(self, errors: self._internalErrors) }
             
             state = .Finished
         }
