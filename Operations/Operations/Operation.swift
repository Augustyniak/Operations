//
//  Operation.swift
//  YapDB
//
//  Created by Daniel Thorpe on 25/06/2015.
//  Copyright (c) 2015 Daniel Thorpe. All rights reserved.
//

import Foundation

/**
Abstract base Operation class which subclasses `NSOperation`.

Operation builds on `NSOperation` in a few simple ways.

1. For an instance to become `.Ready`, all of its attached
`OperationCondition`s must be satisfied.

2. It is possible to attach `OperationObserver`s to an instance, 
to be notified of lifecycle events in the operation.

*/
public class Operation: NSOperation {

    private enum State: Int, Comparable {

        // The initial state
        case Initialized

        // Ready to begin evaluating conditions
        case Pending

        // Is evaluating conditions
        case EvaluatingConditions

        // Conditions have been satisfied, ready to execute
        case Ready

        // It is executing
        case Executing

        // Execution has completed, but not yet notified queue
        case Finishing

        // The operation has finished.
        case Finished

        func canTransitionToState(other: State) -> Bool {
            switch (self, other) {
            case (.Initialized, .Pending),
                (.Pending, .EvaluatingConditions),
                (.Pending, .Finishing),
                (.EvaluatingConditions, .Ready),
                (.Ready, .Executing),
                (.Ready, .Finishing),
                (.Executing, .Finishing),
                (.Finishing, .Finished):
                return true

            default:
                return false
            }
        }
    }

    // use the KVO mechanism to indicate that changes to "state" affect other properties as well
    class func keyPathsForValuesAffectingIsReady() -> Set<NSObject> {
        return ["state"]
    }

    class func keyPathsForValuesAffectingIsExecuting() -> Set<NSObject> {
        return ["state"]
    }

    class func keyPathsForValuesAffectingIsFinished() -> Set<NSObject> {
        return ["state"]
    }

    class func keyPathsForValuesAffectingIsCancelled() -> Set<NSObject> {
        return ["state"]
    }

    private var _state = State.Initialized
    private let stateLock = NSLock()

    private var _internalErrors = [ErrorType]()

    private(set) var conditions = [OperationCondition]()
    private(set) var observers = [OperationObserver]()

    private var state: State {
        get {
            return stateLock.withCriticalScope { _state }
        }
        set (newState) {
            willChangeValueForKey("state")

            stateLock.withCriticalScope { () -> Void in

                switch (_state, newState) {
                case (.Finished, _):
                    break
                default:
                    assert(_state.canTransitionToState(newState), "Attempting to perform illegal cyclic state transition, \(_state) -> \(newState).")
                    _state = newState
                }
            }

            didChangeValueForKey("state")
        }
    }

    public var errors: [ErrorType] {
        return _internalErrors
    }

    public var failed: Bool {
        return errors.count > 0
    }

    public override var ready: Bool {
        switch state {

        case .Initialized:
            // If the operation is cancelled, isReady should return true
            return cancelled

        case .Pending:
            // If the operation is cancelled, isReady should return true
            if cancelled {
                return true
            }

            if super.ready {
                evaluateConditions()
            }

            // Until conditions have been evaluated, we're not ready
            return false

        case .Ready:
            return super.ready || cancelled

        default:
            return false
        }
    }

    var userInitiated: Bool {
        get {
            return qualityOfService == .UserInitiated
        }
        set {
            assert(state < .Executing, "Cannot modify userInitiated after execution has begun.")
            qualityOfService = newValue ? .UserInitiated : .Default
        }
    }

    public override var executing: Bool {
        return state == .Executing
    }
    
    public override var finished: Bool {
        return state == .Finished
    }

    /**
    Indicates that the Operation can now begin to evaluate readiness conditions,
    if appropriate.
    */
    func willEnqueue() {
        state = .Pending
    }

    private func evaluateConditions() {
        assert(state == .Pending && cancelled == false, "\(__FUNCTION__) was called out of order.")
        state = .EvaluatingConditions
        OperationConditionEvaluator.evaluate(conditions, operation: self) { errors in
            self._internalErrors.appendContentsOf(errors)
            self.state = .Ready
        }
    }

    // MARK: - Conditions

    /**
    Add a condition to the to the operation, can only be done prior to the operation starting.

    :param: condition type conforming to protocol `OperationCondition`.
    */
    public func addCondition(condition: OperationCondition) {
        assert(state < .Executing, "Cannot modify conditions after execution has begun, current state: \(state).")
        conditions.append(condition)
    }

    // MARK: - Observers

    /**
    Add an observer to the to the operation, can only be done prior to the operation starting.

    :param: observer type conforming to protocol `OperationObserver`.
    */
    public func addObserver(observer: OperationObserver) {
        assert(state < .Executing, "Cannot modify observers after execution has begun, current state: \(state).")
        observers.append(observer)
    }

    public override func addDependency(operation: NSOperation) {
        assert(state <= .Executing, "Dependencies cannot be modified after execution has begun, current state: \(state).")        
        super.addDependency(operation)
    }

    // MARK: - Execution and Cancellation
    
    public override final func start() {
        // NSOperation.start() has important logic which shouldn't be bypassed
        super.start()

        // If the operation has been cancelled, we still need to enter the finished state
        if cancelled {
            finish()
        }
    }

    public override final func main() {
        assert(state == .Ready, "This operation must be performed on an operation queue, current state: \(state).")

        if _internalErrors.isEmpty && !cancelled {
            state = .Executing
            observers.forEach { $0.operationDidStart(self) }
            execute()
        }
        else {
            finish()
        }
    }

    /**
    Subclasses should override this method to perform their specialized task.
    They must call a finish methods in order to complete.
    */
    public func execute() {
        print("\(self.dynamicType) must override `execute()`.", terminator: "")
        
        finish()
    }

    /**
    Cancel the operation with an error.
    
    :param: error, an optional `ErrorType`.
    */
    public func cancelWithError(error: ErrorType? = .None) {
        if let error = error {
            _internalErrors.append(error)
        }
        
        cancel()
    }

    /**
    Produce another operation on the same queue that this instance is on.

    :param: operation a `NSOperation` instance.
    */
    public final func produceOperation(operation: NSOperation) {
        observers.forEach { $0.operation(self, didProduceOperation: operation) }
    }
    
    // MARK: Finishing
    
    /**
    A private property to ensure we only notify the observers once that the
    operation has finished.
    */
    private var hasFinishedAlready = false

    /**
    Finish method which must be called eventually after an operation has
    begun executing.

    :param: errors, an array of `ErrorType`, which defaults to empty.
    */
    final public func finish(errors: [ErrorType] = []) {
        if !hasFinishedAlready {
            hasFinishedAlready = true
            state = .Finishing

            _internalErrors.appendContentsOf(errors)
            finished(_internalErrors)
            
            observers.forEach { $0.operationDidFinish(self, errors: self._internalErrors) }
            
            state = .Finished
        }
    }
    
    /**
    Convenience method to simplify finishing when there is only one error.
    */
    final public func finish(error: ErrorType?) {
        if let error = error {
            finish([error])
        }
        else {
            finish()
        }
    }

    /**
    Subclasses may override `finished(_:)` if they wish to react to the operation
    finishing with errors.
    */
    public func finished(errors: [ErrorType]) {
        // No op.
    }
    
    public override func waitUntilFinished() {
        /**
        To promote best practices, where waiting is never the correct thing to do,
        we will crash the app if this is called. Instead use discrete operations and
        dependencies, or groups, or semaphores or even NSLocking.
        */
        fatalError("Waiting on operations is an anti-pattern. Remove this ONLY if you're absolutely sure there is No Other Way™. Post a question in https://github.com/danthorpe/Operations if you are unsure.")
    }
}

private func <(lhs: Operation.State, rhs: Operation.State) -> Bool {
    return lhs.rawValue < rhs.rawValue
}

private func ==(lhs: Operation.State, rhs: Operation.State) -> Bool {
    return lhs.rawValue == rhs.rawValue
}

extension Operation.State: CustomDebugStringConvertible, CustomStringConvertible {

    var description: String {
        switch self {
        case .Initialized:          return "Initialized"
        case .Pending:              return "Pending"
        case .EvaluatingConditions: return "EvaluatingConditions"
        case .Ready:                return "Ready"
        case .Executing:            return "Executing"
        case .Finishing:            return "Finishing"
        case .Finished:             return "Finished"
        }
    }

    var debugDescription: String {
        return "state: \(description)"
    }
}

public enum OperationError: ErrorType, Equatable {
    case ConditionFailed
    case OperationTimedOut(NSTimeInterval)
}

public func == (a: OperationError, b: OperationError) -> Bool {
    switch (a, b) {
    case (.ConditionFailed, .ConditionFailed):
        return true
    case let (.OperationTimedOut(aTimeout), .OperationTimedOut(bTimeout)):
        return aTimeout == bTimeout
    default:
        return false
    }
}

extension NSOperation {

    /// Chain completion blocks
    public func addCompletionBlock(block: Void -> Void) {
        if let existing = completionBlock {
            completionBlock = {
                existing()
                block()
            }
        }
        else {
            completionBlock = block
        }
    }
    
    /// Add multiple depdendencies to the operation.
    public func addDependencies(dependencies: [NSOperation]) {
<<<<<<< HEAD
        dependencies.forEach(addDependency)
=======
        dependencies.map(addDependency)
>>>>>>> eaf43147
    }
}

extension NSLock {
    func withCriticalScope<T>(@noescape block: () -> T) -> T {
        lock()
        let value = block()
        unlock()
        return value
    }
}
<|MERGE_RESOLUTION|>--- conflicted
+++ resolved
@@ -385,11 +385,7 @@
     
     /// Add multiple depdendencies to the operation.
     public func addDependencies(dependencies: [NSOperation]) {
-<<<<<<< HEAD
         dependencies.forEach(addDependency)
-=======
-        dependencies.map(addDependency)
->>>>>>> eaf43147
     }
 }
 
