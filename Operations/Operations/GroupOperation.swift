--- conflicted
+++ resolved
@@ -39,13 +39,7 @@
     }
 
     public override func cancel() {
-<<<<<<< HEAD
         queue.cancelAllOperations()
-=======
-        if !self.cancelled {
-            _queue.cancelAllOperations()
-        }
->>>>>>> 1badc5bf
         super.cancel()
     }
 
@@ -81,11 +75,7 @@
     }
 
     public func operationQueue(queue: OperationQueue, operationDidFinish operation: NSOperation, withErrors errors: [ErrorType]) {
-<<<<<<< HEAD
-        aggregateErrors.extend(errors)
-=======
-        _aggregateErrors.appendContentsOf(errors)
->>>>>>> 1badc5bf
+        aggregateErrors.appendContentsOf(errors)
 
         if operation === finishingOperation {
             queue.suspended = true
